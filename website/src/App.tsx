import {
  BottomSelectionPanel,
  GameCanvas,
  LeftDisplay,
  RightControlDisplay,
  RightToolPanel,
  Sidebar,
<<<<<<< HEAD
  SolveLevelDisplay,
=======
  TopPanel,
>>>>>>> 59304783
} from "./components";
import { useGuiStore } from "./store";

import { motion } from "motion/react";
import { useEffect } from "react";

/**
 * RAILBOUND LEVEL EDITOR - MAIN APPLICATION
 *
 * This is the main application component that orchestrates the entire level editor interface.
 * Uses two separate Zustand stores for optimal separation of concerns and performance.
 *
 * COMPONENT STRUCTURE:
 * - TopPanel: Top control panel with grid settings, constraints, and undo/redo functionality
 * - GameCanvas: Main blue background editing area where level construction happens
 * - RightToolPanel: Right sidebar containing editing tools and utilities
 * - BottomSelectionPanel: Bottom panel with track pieces, special items, and tool selection
 * - InputHandler: Handles mouse tracking and keyboard input for piece rotation (Q/E keys)
 *
 * STATE MANAGEMENT:
 * - useGuiStore: Manages UI state (selected tools, pieces, canvas interactions, panel states)
 * - useLevelStore: Manages level data, grid state, and undo/redo functionality (used in TopPanel)
 * - Separated concerns enable better maintainability, performance optimization, and debugging
 *
 * INPUT HANDLING:
 * - Mouse tracking for piece preview positioning
 * - Keyboard rotation controls (Q: rotate left, E: rotate right)
 * - Visual feedback through cursor-following piece preview
 *
 * LAYOUT:
 * - Flexbox-based responsive layout with fixed panels
 * - Overflow handling for canvas area
 * - Rounded corners and consistent spacing using Tailwind CSS
 *
 * HOW TO EXTEND:
 * 1. Add new GUI actions and state to guiStore.ts
 * 2. Add new level data operations to levelStore.ts
 * 3. Extend InputHandler for additional keyboard shortcuts
 * 4. Use selective Zustand subscriptions for optimal performance
 * 5. Leverage separate devtools for debugging each store independently
 */

export default function App() {
  const { rotateCW, rotateCCW, showLeftDisplay } = useGuiStore();

  useEffect(() => {
    const handleKeyDown = (e: KeyboardEvent) => {
      if (e.repeat) return;
      if (e.key === "q" || e.key === "Q") {
        rotateCCW();
      } else if (e.key === "e" || e.key === "E") {
        rotateCW();
      }
    };
    window.addEventListener("keydown", handleKeyDown);
    return () => window.removeEventListener("keydown", handleKeyDown);
  }, [rotateCW, rotateCCW]);

  return (
<<<<<<< HEAD
    <div className="flex h-screen bg-slate-800 relative overflow-hidden">
      <div className={`w-100 relative transition-all duration-300 ${
        showLeftDisplay ? "left-0" : "-left-100"
      }`}>
        <LeftDisplay />
      </div>
      <div className={`relative flex flex-1 flex-col transition-all duration-300 ${
        showLeftDisplay ? "ml-0" : "-ml-100"
      }`}>
=======
    <motion.div
      layout
      className="flex h-screen bg-slate-800 relative overflow-hidden"
    >
      {showLeftDisplay && (
        <motion.div layout className="w-100 relative">
          <LeftDisplay />
        </motion.div>
      )}
      <motion.div layout className="relative flex flex-1 flex-col">
>>>>>>> 59304783
        {/* TOP PANEL - Grid controls and undo/redo */}
        <div className="relative h-16">
          <TopPanel />
        </div>
        <div className="relative ml-3 mr-3 overflow-hidden flex-1 rounded-lg border-2 border-gray-600">
          <Sidebar />
          <SolveLevelDisplay />
          <RightToolPanel />
          <RightControlDisplay />
          <GameCanvas />
          {/* TODO: Add selection indicators */}
        </div>
        <div className="relative h-25 ml-3 mr-3 mt-3 -mb-1">
          <BottomSelectionPanel />
        </div>
      </motion.div>
    </motion.div>
  );
}<|MERGE_RESOLUTION|>--- conflicted
+++ resolved
@@ -1,19 +1,15 @@
 import {
   BottomSelectionPanel,
   GameCanvas,
-  LeftDisplay,
   RightControlDisplay,
   RightToolPanel,
+  TopPanel,
+  LeftDisplay,
   Sidebar,
-<<<<<<< HEAD
   SolveLevelDisplay,
-=======
-  TopPanel,
->>>>>>> 59304783
 } from "./components";
 import { useGuiStore } from "./store";
 
-import { motion } from "motion/react";
 import { useEffect } from "react";
 
 /**
@@ -69,7 +65,6 @@
   }, [rotateCW, rotateCCW]);
 
   return (
-<<<<<<< HEAD
     <div className="flex h-screen bg-slate-800 relative overflow-hidden">
       <div className={`w-100 relative transition-all duration-300 ${
         showLeftDisplay ? "left-0" : "-left-100"
@@ -79,34 +74,22 @@
       <div className={`relative flex flex-1 flex-col transition-all duration-300 ${
         showLeftDisplay ? "ml-0" : "-ml-100"
       }`}>
-=======
-    <motion.div
-      layout
-      className="flex h-screen bg-slate-800 relative overflow-hidden"
-    >
-      {showLeftDisplay && (
-        <motion.div layout className="w-100 relative">
-          <LeftDisplay />
-        </motion.div>
-      )}
-      <motion.div layout className="relative flex flex-1 flex-col">
->>>>>>> 59304783
         {/* TOP PANEL - Grid controls and undo/redo */}
         <div className="relative h-16">
           <TopPanel />
         </div>
         <div className="relative ml-3 mr-3 overflow-hidden flex-1 rounded-lg border-2 border-gray-600">
           <Sidebar />
-          <SolveLevelDisplay />
           <RightToolPanel />
           <RightControlDisplay />
+          <SolveLevelDisplay />
           <GameCanvas />
-          {/* TODO: Add selection indicators */}
+            {/* TODO: Add selection indicators */}
         </div>
         <div className="relative h-25 ml-3 mr-3 mt-3 -mb-1">
           <BottomSelectionPanel />
         </div>
-      </motion.div>
-    </motion.div>
+      </div>
+    </div>
   );
 }