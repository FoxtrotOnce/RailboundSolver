import React from "react";
import { useGuiStore } from "../store";

export const LeftDisplay: React.FC = () => {
  const { setHyperparams, defaultHyperparams, hyperparameters } = useGuiStore();
  return (
    <div className="absolute flex flex-col inset-3 right-0 text-white gap-2 overflow-auto">
      <div className="flex flex-col h-fit p-3 bg-gray-800 border-2 rounded-lg border-gray-600 gap-2">
        <div className="flex justify-center font-bold text-xl">
          RailboundSolver
        </div>
        <div className="text-md">
          RailboundSolver is a logic-based solving algorithm designed to find
          the "best" solution that{" "}
          <span className="font-semibold text-yellow-300">
            uses the least tracks
          </span>{" "}
          for any level configuration from the game{" "}
          <a
            href="https://store.steampowered.com/app/1967510/Railbound/"
            className="text-blue-400 hover:underline"
            target="_blank"
          >
            Railbound
          </a>
          .
        </div>
      </div>
      {/* TODO: make this a popup when the page is loaded instead */}
      {/* <div className="flex flex-col h-fit p-3 bg-gray-800 border-2 rounded-lg border-gray-600 gap-2">
                <div className="flex justify-center font-bold text-xl">
                    How To Use
                </div>
                <div className="text-md">
                    Set the board dimensions and track count above the level editor,
                    and design the level you would like to solve.
                </div>
                <div className="text-md">
                    Once you're finished, solve the level by pressing the <span className="font-semibold text-green-400">"Start Simulation"</span> button.
                    The solution for the level will be displayed once the solver is finished!
                </div>
            </div> */}
<<<<<<< HEAD
            <div className="flex flex-col h-fit p-3 bg-gray-800 border-2 rounded-lg border-gray-600 gap-2">
                <div className="flex justify-center font-bold text-xl">
                    Hyperparameters
                </div>
                <div className="text-sm">
                    These settings affect the solving algorithm. The defaults are ideal for nearly any level, so
                    <span className="font-semibold text-red-400"> only change them if you know what you are doing and it is absolutely necessary!</span>
                </div>
                {/* HEATMAP_LIMIT_LIMIT */}
                <div className="relative flex flex-col gap-2 border-t-2 border-dashed border-gray-600 pt-2">
                    <div className="font-mono text-lg">
                        HEATMAP_LIMIT_LIMIT = {hyperparameters.heatmap_limit_limit}
                    </div>
                    <button
                        className="transition-all absolute cursor-pointer right-0 border-2 rounded border-violet-400 text-violet-400 font-semibold whitespace-nowrap px-3 hover:brightness-80 active:brightness-60"
                        onClick={() => setHyperparams(defaultHyperparams().heatmap_limit_limit)}
                    >
                        Reset
                    </button>
                    <div>
                        How many times a car can <i>reasonably</i> loop before the generated branch is cut.
                        {" "}<span className="font-semibold text-red-400">Only increase if you know a car must loop more than {defaultHyperparams().heatmap_limit_limit} times.</span>
                    </div>
                    <input
                        className="accent-violet-400"
                        type="range"
                        min="0"
                        max="30"
                        step="1"
                        value={hyperparameters.heatmap_limit_limit}
                        onChange={(e) => {
                            const val = Number(e.target.value);
                            setHyperparams(val)
                        }}
                    />
                </div>
                {/* DECOY_HEATMAP_LIMIT */}
                <div className="relative flex flex-col gap-2 border-t-2 border-dashed border-gray-600 pt-2">
                    <div className="font-mono text-lg">
                        DECOY_HEATMAP_LIMIT = {hyperparameters.decoy_heatmap_limit}
                    </div>
                    <button
                        className="transition-all absolute cursor-pointer right-0 border-2 rounded border-violet-400 text-violet-400 font-semibold whitespace-nowrap px-3 hover:brightness-80 active:brightness-60"
                        onClick={() => setHyperparams(undefined, defaultHyperparams().decoy_heatmap_limit)}
                    >
                        Reset
                    </button>
                    <div>
                        How many times a decoy can loop before the generated branch is cut.
                        {" "}<span className="font-semibold text-red-400">Only increase if you know a decoy must loop more than {defaultHyperparams().decoy_heatmap_limit} times.</span>
                    </div>
                    <input
                        className="accent-violet-400"
                        type="range"
                        min="0"
                        max="30"
                        step="1"
                        value={hyperparameters.decoy_heatmap_limit}
                        onChange={(e) => {
                            const val = Number(e.target.value);
                            setHyperparams(undefined, val)
                        }}
                    />
                </div>
                {/* GEN_TYPE */}
                <div className="relative flex flex-col gap-2 border-t-2 border-dashed border-gray-600 pt-2">
                    <div className="font-mono text-lg">
                        GEN_TYPE = {hyperparameters.gen_type}
                    </div>
                    <button
                        className="transition-all absolute cursor-pointer right-0 border-2 rounded border-violet-400 text-violet-400 font-semibold whitespace-nowrap px-3 hover:brightness-80 active:brightness-60"
                        onClick={() => setHyperparams(undefined, undefined, defaultHyperparams().gen_type)}
                    >
                        Reset
                    </button>
                    <div>
                        The tree traversal technique the algorithm uses.
                    </div>
                    <div className="flex flex-row items-center">
                        <button
                            className="flex cursor-pointer border-2 rounded w-fit h-fit px-2 border-green-300 text-green-300 font-semibold hover:brightness-80 active:brightness-60"
                            onClick={() => setHyperparams(undefined, undefined, "DFS")}
                        >
                            DFS
                        </button>
                        <div className="ml-2 text-sm">
                            <span className="text-green-300 font-semibold">Depth-First Search;</span> the algorithm tries configurations with more tracks first, often finding a solution before BFS because not <b>all</b> low-track configurations are tried.
                        </div>
                    </div>
                    <div className="flex flex-row items-center">
                        <button
                            className="flex cursor-pointer border-2 rounded w-fit h-fit px-2 border-blue-300 text-blue-300 font-semibold hover:brightness-80 active:brightness-60"
                            onClick={() => setHyperparams(undefined, undefined, "BFS")}
                        >
                            BFS
                        </button>
                        <div className="ml-2 text-sm">
                            <span className="text-blue-300 font-semibold">Breadth-First Search;</span> the algorithm tries configurations with the least tracks until a solution is found.
                        </div>
                    </div>
                </div>
=======
      <div className="flex flex-col h-fit p-3 bg-gray-800 border-2 rounded-lg border-gray-600 gap-2">
        <div className="flex justify-center font-bold text-xl">
          Hyperparameters
        </div>
        <div className="text-sm">
          These settings affect the solving algorithm. The defaults are ideal
          for nearly any level, so
          <span className="font-semibold text-red-400">
            {" "}
            only change them if you know what you are doing and it is absolutely
            necessary!
          </span>
        </div>
        {/* HEATMAP_LIMIT_LIMIT */}
        <div className="relative flex flex-col gap-2 border-t-2 border-dashed border-gray-600 pt-2">
          <div className="font-mono text-lg">
            HEATMAP_LIMIT_LIMIT = {hyperparameters.heatmap_limit_limit}
          </div>
          <button
            className="transition-all absolute cursor-pointer right-0 border-2 rounded border-violet-400 text-violet-400 font-semibold whitespace-nowrap px-3 hover:brightness-80 active:brightness-60"
            onClick={() =>
              setHyperparams(defaultHyperparams().heatmap_limit_limit)
            }
          >
            Reset
          </button>
          <div>
            How many times a car can{" "}
            <span className="italic font-semibold text-violet-400">
              reasonably
            </span>{" "}
            loop before the generated branch is cut.
          </div>
          <input
            className="accent-violet-400"
            type="range"
            min="0"
            max="30"
            step="1"
            value={hyperparameters.heatmap_limit_limit}
            onChange={(e) => {
              const val = Number(e.target.value);
              setHyperparams(val);
            }}
          />
        </div>
        {/* DECOY_HEATMAP_LIMIT */}
        <div className="relative flex flex-col gap-2 border-t-2 border-dashed border-gray-600 pt-2">
          <div className="font-mono text-lg">
            DECOY_HEATMAP_LIMIT = {hyperparameters.decoy_heatmap_limit}
          </div>
          <button
            className="transition-all absolute cursor-pointer right-0 border-2 rounded border-violet-400 text-violet-400 font-semibold whitespace-nowrap px-3 hover:brightness-80 active:brightness-60"
            onClick={() =>
              setHyperparams(
                undefined,
                defaultHyperparams().decoy_heatmap_limit
              )
            }
          >
            Reset
          </button>
          <div>
            How many times a decoy can loop before the generated branch is cut.
          </div>
          <input
            className="accent-violet-400"
            type="range"
            min="0"
            max="30"
            step="1"
            value={hyperparameters.decoy_heatmap_limit}
            onChange={(e) => {
              const val = Number(e.target.value);
              setHyperparams(undefined, val);
            }}
          />
        </div>
        {/* GEN_TYPE */}
        <div className="relative flex flex-col gap-2 border-t-2 border-dashed border-gray-600 pt-2">
          <div className="font-mono text-lg">
            GEN_TYPE = {hyperparameters.gen_type}
          </div>
          <button
            className="transition-all absolute cursor-pointer right-0 border-2 rounded border-violet-400 text-violet-400 font-semibold whitespace-nowrap px-3 hover:brightness-80 active:brightness-60"
            onClick={() =>
              setHyperparams(
                undefined,
                undefined,
                defaultHyperparams().gen_type
              )
            }
          >
            Reset
          </button>
          <div>The tree traversal technique the algorithm uses.</div>
          <div className="flex flex-row items-center">
            <button
              className="flex cursor-pointer border-2 rounded w-fit h-fit px-2 border-green-300 text-green-300 font-semibold hover:brightness-80 active:brightness-60"
              onClick={() => setHyperparams(undefined, undefined, "DFS")}
            >
              DFS
            </button>
            <div className="ml-2 text-sm">
              <span className="text-green-300 font-semibold">
                Depth-First Search;
              </span>{" "}
              the algorithm tries configurations with more tracks first, often
              finding a solution before BFS because not <b>all</b> low-track
              configurations are tried.
            </div>
          </div>
          <div className="flex flex-row items-center">
            <button
              className="flex cursor-pointer border-2 rounded w-fit h-fit px-2 border-blue-300 text-blue-300 font-semibold hover:brightness-80 active:brightness-60"
              onClick={() => setHyperparams(undefined, undefined, "BFS")}
            >
              BFS
            </button>
            <div className="ml-2 text-sm">
              <span className="text-blue-300 font-semibold">
                Breadth-First Search;
              </span>{" "}
              the algorithm tries configurations with the least tracks until a
              solution is found.
>>>>>>> 59304783
            </div>
          </div>
        </div>
      </div>
    </div>
  );
};<|MERGE_RESOLUTION|>--- conflicted
+++ resolved
@@ -1,33 +1,21 @@
 import React from "react";
+import { useState } from "react";
 import { useGuiStore } from "../store";
 
 export const LeftDisplay: React.FC = () => {
-  const { setHyperparams, defaultHyperparams, hyperparameters } = useGuiStore();
-  return (
-    <div className="absolute flex flex-col inset-3 right-0 text-white gap-2 overflow-auto">
-      <div className="flex flex-col h-fit p-3 bg-gray-800 border-2 rounded-lg border-gray-600 gap-2">
-        <div className="flex justify-center font-bold text-xl">
-          RailboundSolver
-        </div>
-        <div className="text-md">
-          RailboundSolver is a logic-based solving algorithm designed to find
-          the "best" solution that{" "}
-          <span className="font-semibold text-yellow-300">
-            uses the least tracks
-          </span>{" "}
-          for any level configuration from the game{" "}
-          <a
-            href="https://store.steampowered.com/app/1967510/Railbound/"
-            className="text-blue-400 hover:underline"
-            target="_blank"
-          >
-            Railbound
-          </a>
-          .
-        </div>
-      </div>
-      {/* TODO: make this a popup when the page is loaded instead */}
-      {/* <div className="flex flex-col h-fit p-3 bg-gray-800 border-2 rounded-lg border-gray-600 gap-2">
+    const { setHyperparams, defaultHyperparams, hyperparameters } = useGuiStore()
+    return (
+        <div className="absolute flex flex-col inset-3 right-0 text-white gap-2 overflow-auto">
+            <div className="flex flex-col h-fit p-3 bg-gray-800 border-2 rounded-lg border-gray-600 gap-2">
+                <div className="flex justify-center font-bold text-xl">
+                    RailboundSolver
+                </div>
+                <div className="text-md">
+                    RailboundSolver is a logic-based solving algorithm designed to find the "best" solution that <span className="font-semibold text-yellow-300">uses the least tracks</span> for any level configuration from the game <a href="https://store.steampowered.com/app/1967510/Railbound/" className="text-blue-400 hover:underline" target="_blank">Railbound</a>.
+                </div>
+            </div>
+            {/* TODO: make this a popup when the page is loaded instead */}
+            {/* <div className="flex flex-col h-fit p-3 bg-gray-800 border-2 rounded-lg border-gray-600 gap-2">
                 <div className="flex justify-center font-bold text-xl">
                     How To Use
                 </div>
@@ -40,7 +28,6 @@
                     The solution for the level will be displayed once the solver is finished!
                 </div>
             </div> */}
-<<<<<<< HEAD
             <div className="flex flex-col h-fit p-3 bg-gray-800 border-2 rounded-lg border-gray-600 gap-2">
                 <div className="flex justify-center font-bold text-xl">
                     Hyperparameters
@@ -142,137 +129,7 @@
                         </div>
                     </div>
                 </div>
-=======
-      <div className="flex flex-col h-fit p-3 bg-gray-800 border-2 rounded-lg border-gray-600 gap-2">
-        <div className="flex justify-center font-bold text-xl">
-          Hyperparameters
+            </div>
         </div>
-        <div className="text-sm">
-          These settings affect the solving algorithm. The defaults are ideal
-          for nearly any level, so
-          <span className="font-semibold text-red-400">
-            {" "}
-            only change them if you know what you are doing and it is absolutely
-            necessary!
-          </span>
-        </div>
-        {/* HEATMAP_LIMIT_LIMIT */}
-        <div className="relative flex flex-col gap-2 border-t-2 border-dashed border-gray-600 pt-2">
-          <div className="font-mono text-lg">
-            HEATMAP_LIMIT_LIMIT = {hyperparameters.heatmap_limit_limit}
-          </div>
-          <button
-            className="transition-all absolute cursor-pointer right-0 border-2 rounded border-violet-400 text-violet-400 font-semibold whitespace-nowrap px-3 hover:brightness-80 active:brightness-60"
-            onClick={() =>
-              setHyperparams(defaultHyperparams().heatmap_limit_limit)
-            }
-          >
-            Reset
-          </button>
-          <div>
-            How many times a car can{" "}
-            <span className="italic font-semibold text-violet-400">
-              reasonably
-            </span>{" "}
-            loop before the generated branch is cut.
-          </div>
-          <input
-            className="accent-violet-400"
-            type="range"
-            min="0"
-            max="30"
-            step="1"
-            value={hyperparameters.heatmap_limit_limit}
-            onChange={(e) => {
-              const val = Number(e.target.value);
-              setHyperparams(val);
-            }}
-          />
-        </div>
-        {/* DECOY_HEATMAP_LIMIT */}
-        <div className="relative flex flex-col gap-2 border-t-2 border-dashed border-gray-600 pt-2">
-          <div className="font-mono text-lg">
-            DECOY_HEATMAP_LIMIT = {hyperparameters.decoy_heatmap_limit}
-          </div>
-          <button
-            className="transition-all absolute cursor-pointer right-0 border-2 rounded border-violet-400 text-violet-400 font-semibold whitespace-nowrap px-3 hover:brightness-80 active:brightness-60"
-            onClick={() =>
-              setHyperparams(
-                undefined,
-                defaultHyperparams().decoy_heatmap_limit
-              )
-            }
-          >
-            Reset
-          </button>
-          <div>
-            How many times a decoy can loop before the generated branch is cut.
-          </div>
-          <input
-            className="accent-violet-400"
-            type="range"
-            min="0"
-            max="30"
-            step="1"
-            value={hyperparameters.decoy_heatmap_limit}
-            onChange={(e) => {
-              const val = Number(e.target.value);
-              setHyperparams(undefined, val);
-            }}
-          />
-        </div>
-        {/* GEN_TYPE */}
-        <div className="relative flex flex-col gap-2 border-t-2 border-dashed border-gray-600 pt-2">
-          <div className="font-mono text-lg">
-            GEN_TYPE = {hyperparameters.gen_type}
-          </div>
-          <button
-            className="transition-all absolute cursor-pointer right-0 border-2 rounded border-violet-400 text-violet-400 font-semibold whitespace-nowrap px-3 hover:brightness-80 active:brightness-60"
-            onClick={() =>
-              setHyperparams(
-                undefined,
-                undefined,
-                defaultHyperparams().gen_type
-              )
-            }
-          >
-            Reset
-          </button>
-          <div>The tree traversal technique the algorithm uses.</div>
-          <div className="flex flex-row items-center">
-            <button
-              className="flex cursor-pointer border-2 rounded w-fit h-fit px-2 border-green-300 text-green-300 font-semibold hover:brightness-80 active:brightness-60"
-              onClick={() => setHyperparams(undefined, undefined, "DFS")}
-            >
-              DFS
-            </button>
-            <div className="ml-2 text-sm">
-              <span className="text-green-300 font-semibold">
-                Depth-First Search;
-              </span>{" "}
-              the algorithm tries configurations with more tracks first, often
-              finding a solution before BFS because not <b>all</b> low-track
-              configurations are tried.
-            </div>
-          </div>
-          <div className="flex flex-row items-center">
-            <button
-              className="flex cursor-pointer border-2 rounded w-fit h-fit px-2 border-blue-300 text-blue-300 font-semibold hover:brightness-80 active:brightness-60"
-              onClick={() => setHyperparams(undefined, undefined, "BFS")}
-            >
-              BFS
-            </button>
-            <div className="ml-2 text-sm">
-              <span className="text-blue-300 font-semibold">
-                Breadth-First Search;
-              </span>{" "}
-              the algorithm tries configurations with the least tracks until a
-              solution is found.
->>>>>>> 59304783
-            </div>
-          </div>
-        </div>
-      </div>
-    </div>
-  );
-};+    )
+}